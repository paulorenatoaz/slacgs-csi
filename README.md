### slacgs-csi  
Simulator for Loss Analysis of Classifiers on Gaussian Samples based on CSI data  

### Optimizing Wi-Fi Security: A Study on Synthetic Data and Feature-Sample Trade-offs Using CSI Data

## Introduction  

This study introduces a novel approach to Wi-Fi network security by leveraging synthetic data simulation and Channel State Information (CSI) for intrusion detection.  

We utilize machine learning techniques to analyze the trade-off between the number of features and sample sizes, aiming to optimize detection accuracy.  
Our methodology includes:
<<<<<<< HEAD
- Generating synthetic datasets that mimic real-world Wi-Fi environments with the help of Gaussian Mixture Models learned from CSI data, and performing simulations to evaluate the performance of classifiers on the synthetic data.
- Analyzing real-world CSI data collected from Wi-Fi networks to evaluate the performance of classifiers on across different scenarios varying in feature sets and sample sizes.


Our results demonstrate that synthetic data can effectively complement real-world data in enhancing Wi-Fi security, providing valuable insights into the optimal balance of features and samples for intrusion detection. Additionally, the analysis of the real-world data shows that the model can achieve high detection accuracy with a small number of features and samples. 
=======
- generating synthetic datasets that mimic real-world Wi-Fi environments with the help of Gaussian mixture models and 
- evaluating classifier performance across different scenarios varying in feature sets and sample sizes.

Our results demonstrate that synthetic data can effectively complement real-world data in enhancing Wi-Fi security, providing valuable insights into the optimal balance of features and samples for intrusion detection. And also, the analysis of the real-world data shows that the model can achieve high detection accuracy with a small number of features and samples. 
>>>>>>> 474881c5

## src  

This directory contains the source code for the simulator and the real-world data analysis. 
The simulator generates synthetic data based on Gaussian samples and evaluates the performance of classifiers on the generated data.
The real-world data analysis uses CSI data collected from Wi-Fi networks  to evaluate the performance of classifiers on real-world data.  

## data  

This directory contains:  

- The real-world CSI data collected from Wi-Fi networks for the analysis.  
- Outputs from the simulator for the synthetic data analysis  
  and from the real-world data analysis.  
- Graphs and plots generated from the real-world data analysis  
  and the synthetic data simulations.  

## real_data_analysis  

This module contains the code for the real-world data analysis  
using the CSI data collected from Wi-Fi networks.  

We evaluate the model for different sample sizes and feature sets to search for the optimal trade-off between the number of features and sample sizes.  

## simulator  

This module contains the code for the simulator that generates synthetic data based on Gaussian mixture models learned from the real-world data.
We evaluate the performance of classifiers on the synthetic data to analyze the impact of different feature sets and sample sizes on the detection accuracy.  <|MERGE_RESOLUTION|>--- conflicted
+++ resolved
@@ -5,28 +5,34 @@
 
 ## Introduction  
 
-This study introduces a novel approach to Wi-Fi network security by leveraging synthetic data simulation and Channel State Information (CSI) for intrusion detection.  
+This study introduces a novel approach to Wi-Fi network security  
+by leveraging synthetic data simulation and Channel State Information (CSI)  
+for intrusion detection.  
 
-We utilize machine learning techniques to analyze the trade-off between the number of features and sample sizes, aiming to optimize detection accuracy.  
-Our methodology includes:
-<<<<<<< HEAD
-- Generating synthetic datasets that mimic real-world Wi-Fi environments with the help of Gaussian Mixture Models learned from CSI data, and performing simulations to evaluate the performance of classifiers on the synthetic data.
-- Analyzing real-world CSI data collected from Wi-Fi networks to evaluate the performance of classifiers on across different scenarios varying in feature sets and sample sizes.
+We utilize machine learning techniques to analyze the trade-off  
+between the number of features and sample sizes,  
+aiming to optimize detection accuracy.  
 
+Our methodology includes generating synthetic datasets  
+that mimic real-world Wi-Fi environments with the help of Gaussian mixture models 
+and evaluating classifier performance  
+across different scenarios.  
 
-Our results demonstrate that synthetic data can effectively complement real-world data in enhancing Wi-Fi security, providing valuable insights into the optimal balance of features and samples for intrusion detection. Additionally, the analysis of the real-world data shows that the model can achieve high detection accuracy with a small number of features and samples. 
-=======
-- generating synthetic datasets that mimic real-world Wi-Fi environments with the help of Gaussian mixture models and 
-- evaluating classifier performance across different scenarios varying in feature sets and sample sizes.
-
-Our results demonstrate that synthetic data can effectively complement real-world data in enhancing Wi-Fi security, providing valuable insights into the optimal balance of features and samples for intrusion detection. And also, the analysis of the real-world data shows that the model can achieve high detection accuracy with a small number of features and samples. 
->>>>>>> 474881c5
+Our results demonstrate that synthetic data can effectively complement  
+real-world data in enhancing Wi-Fi security,  
+providing valuable insights into the optimal balance of features and samples  
+for intrusion detection.  
 
 ## src  
 
-This directory contains the source code for the simulator and the real-world data analysis. 
-The simulator generates synthetic data based on Gaussian samples and evaluates the performance of classifiers on the generated data.
-The real-world data analysis uses CSI data collected from Wi-Fi networks  to evaluate the performance of classifiers on real-world data.  
+This directory contains the source code for the simulator  
+and the real-world data analysis.  
+
+The simulator generates synthetic data based on Gaussian samples  
+and evaluates the performance of classifiers on the generated data.  
+
+The real-world data analysis uses CSI data collected from Wi-Fi networks  
+to evaluate the performance of classifiers on real-world data.  
 
 ## data  
 
@@ -43,9 +49,16 @@
 This module contains the code for the real-world data analysis  
 using the CSI data collected from Wi-Fi networks.  
 
-We evaluate the model for different sample sizes and feature sets to search for the optimal trade-off between the number of features and sample sizes.  
+We evaluate the model for different sample sizes and feature sets  
+to search for the optimal trade-off between the number of features  
+and sample sizes.  
 
 ## simulator  
 
-This module contains the code for the simulator that generates synthetic data based on Gaussian mixture models learned from the real-world data.
-We evaluate the performance of classifiers on the synthetic data to analyze the impact of different feature sets and sample sizes on the detection accuracy.  +This module contains the code for the simulator  
+that generates synthetic data based on Gaussian mixture models  
+learned from the real-world data.  
+
+We evaluate the performance of classifiers on the synthetic data  
+to analyze the impact of different feature sets and sample sizes  
+on the detection accuracy.  